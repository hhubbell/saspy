--- conflicted
+++ resolved
@@ -17,12 +17,6 @@
 import logging
 from saspy.sasproccommons import SASProcCommons
 
-<<<<<<< HEAD
-# create logging
-logger = logging.getLogger('')
-logger.setLevel(logging.WARN)
-=======
->>>>>>> e8b9553e
 
 class SASqc:
     def __init__(self, session, *args, **kwargs):
@@ -44,11 +38,7 @@
         http://support.sas.com/documentation/cdl/en/qcug/68161/HTML/default/viewer.htm#qcug_cusum_sect001.htm
         """
         required_set = {}
-<<<<<<< HEAD
-        legal_set = {'by','xchart', 'procopts'}
-=======
         legal_set = {'by', 'xchart', 'procopts'}
->>>>>>> e8b9553e
         logger.debug("kwargs type: " + str(type(kwargs)))
         return SASProcCommons._run_proc(self, "CUSUM", required_set, legal_set, **kwargs)
 
