#
# Copyright SAS Institute
#
#  Licensed under the Apache License, Version 2.0 (the License);
#  you may not use this file except in compliance with the License.
#  You may obtain a copy of the License at
#
#      http://www.apache.org/licenses/LICENSE-2.0
#
#  Unless required by applicable law or agreed to in writing, software
#  distributed under the License is distributed on an "AS IS" BASIS,
#  WITHOUT WARRANTIES OR CONDITIONS OF ANY KIND, either express or implied.
#  See the License for the specific language governing permissions and
#  limitations under the License.
#
import fcntl
import os
import signal
import subprocess
import getpass
from time import sleep

try:
   import saspy.sascfg_personal as SAScfg
except ImportError:
   import saspy.sascfg as SAScfg

try:
   import pandas as pd
except ImportError:
   pass
try:
   from IPython.display import HTML
except ImportError:
   pass

class SASconfigSTDIO:
   '''
   This object is not intended to be used directly. Instantiate a SASsession object instead 
   '''
   def __init__(self, **kwargs):
      self._kernel  = kwargs.get('kernel', None)

      self.name     = kwargs.get('sascfgname', '')
      cfg           = getattr(SAScfg, self.name) 

      self.saspath  = cfg.get('saspath', '')
      self.options  = cfg.get('options', [])
      self.ssh      = cfg.get('ssh', '')
      self.host     = cfg.get('host', '')
      self.encoding = cfg.get('encoding', '')
      self.metapw   = cfg.get('metapw', '')
      self.iomc     = cfg.get('iomc', '')

      try:
         self.outopts = getattr(SAScfg, "SAS_output_options")
         self.output  = self.outopts.get('output', 'html5')
      except:
         self.output  = 'html5'

      if self.output.lower() not in ['html', 'html5']:
         print("Invalid value specified for SAS_output_options. Using the default of HTML5")
         self.output  = 'html5'

      # GET Config options
      try:
         self.cfgopts = getattr(SAScfg, "SAS_config_options")
      except:
         self.cfgopts = {}

      lock = self.cfgopts.get('lock_down', True)
      # in lock down mode, don't allow runtime overrides of option values from the config file.


      insaspath = kwargs.get('saspath', '')   
      if len(insaspath) > 0:
         if lock and len(self.saspath):
            print("Parameter 'saspath' passed to SAS_session was ignored due to configuration restriction.")
         else:
            self.saspath = insaspath   

      inoptions = kwargs.get('options', '')
      if len(inoptions) > 0:
         if lock and len(self.options):
            print("Parameter 'options' passed to SAS_session was ignored due to configuration restriction.")
         else:
            self.options = inoptions   

      inssh = kwargs.get('ssh', '')
      if len(inssh) > 0:
         if lock and len(self.ssh):
            print("Parameter 'ssh' passed to SAS_session was ignored due to configuration restriction.")
         else:
            self.ssh = inssh   

      inhost = kwargs.get('host', '')
      if len(inhost) > 0:
         if lock and len(self.host):
            print("Parameter 'host' passed to SAS_session was ignored due to configuration restriction.")
         else:
            self.host = inhost   

      inencoding = kwargs.get('encoding', '')
      if len(inencoding) > 0:
         if lock and len(self.encoding):
            print("Parameter 'encoding' passed to SAS_session was ignored due to configuration restriction.")
         else:
            self.encoding = inencoding   
      if not self.encoding:
         self.encoding = 'utf-8'  

      while len(self.saspath) == 0:
         if not lock:
            self.saspath = self._prompt("Please enter the path to the SAS start up script: ")
         else:
            print("In lockdown mode and missing saspath in the config named: "+cfgname )
            return

   def _prompt(self, prompt, pw=False):
      if self._kernel is None:
          if not pw:
              try:
                 return input(prompt)
              except (KeyboardInterrupt):
                 return ''
          else:
              try:
                 return getpass.getpass(prompt)
              except (KeyboardInterrupt):
                 return ''
      else:
          try:
             return self._kernel._input_request(prompt, self._kernel._parent_ident, self._kernel._parent_header,
                                                password=pw)
          except (KeyboardInterrupt):
             return ''
                   
class SASsessionSTDIO():
   '''
   The SASsession object is the main object to instantiate and provides access to the rest of the functionality.
   cfgname - value in SAS_config_names List of the sascfg.py file
   kernel  - None - internal use when running the SAS_kernel notebook
   saspath - overrides saspath Dict entry of cfgname in sascfg.py file
   options - overrides options Dict entry of cfgname in sascfg.py file
   encoding  - This is the python encoding value that matches the SAS session encoding of the IOM server you are connecting to

   and for running STDIO over passwordless ssh
   ssh     - full path of the ssh command; /usr/bin/ssh for instance
   host    - host name of the remote machine
   '''
   #def __init__(self, cfgname: str ='', kernel: '<SAS_kernel object>' =None, saspath :str ='', options: list =[]) -> '<SASsession object>':
   def __init__(self, **kwargs):
      self.pid    = None
      self.stdin  = None
      self.stderr = None
      self.stdout = None

      self.sascfg   = SASconfigSTDIO(**kwargs)
      self._log_cnt = 0
      self._log     = ""
      self._sb      = kwargs.get('sb', None)

      self._startsas()

   def __del__(self):
      if self.pid:
         self._endsas()
      self.pid = None

   def _logcnt(self, next=True):
       if next == True:
          self._log_cnt += 1
       return '%08d' % self._log_cnt

   def _startsas(self):
      #import pdb;pdb.set_trace()
      if self.pid:
         return self.pid

      if self.sascfg.ssh:
         pgm    = self.sascfg.ssh
         parms  = [pgm]
         parms += ["-t", self.sascfg.host, self.sascfg.saspath]

         if self.sascfg.output.lower() == 'html':
            print("""HTML4 is only valid in 'local' mode (SAS_output_options in sascfg.py).
Please see SAS_config_names templates 'default' (STDIO) or 'winlocal' (IOM) in the default sascfg.py.
Will use HTML5 for this SASsession.""")
            self.sascfg.output = 'html5'
      else:
         pgm    = self.sascfg.saspath
         parms  = [pgm]

      # temporary hack for testing grid w/ sasgsub and iomc ...
      if self.sascfg.iomc:
         pgm    = self.sascfg.iomc
         parms  = [pgm]
         parms += ["user", "sas", "pw", "sas"]
         parms += ['']
      elif self.sascfg.metapw:
         pgm    = self.sascfg.ssh
         parms  = [pgm]
         parms += ["-t", "-i", "/u/sastpw/idrsacnn", self.sascfg.host]
         parms += self.sascfg.options
         #parms += ['"'+self.sascfg.saspath+' -nodms -stdio -terminal -nosyntaxcheck -pagesize MAX"']
         parms += ['']
      else:
         parms += self.sascfg.options
         parms += ["-nodms"]
         parms += ["-stdio"]
         parms += ["-terminal"]
         parms += ["-nosyntaxcheck"]
         parms += ["-pagesize", "MAX"]
         parms += ['']

      s = ''
      for i in range(len(parms)):
            s += parms[i]+' '

      PIPE_READ  = 0
      PIPE_WRITE = 1
      
      pin  = os.pipe() 
      pout = os.pipe()
      perr = os.pipe() 

      try:
         pidpty = os.forkpty()
      except:
         import pty
         pidpty = pty.fork()
      
<<<<<<< HEAD
=======
      try:
         pidpty = os.forkpty()
      except:
         import pty
         pidpty = pty.fork()
         
>>>>>>> 773800ad
      if pidpty[0]:
         # we are the parent

         pid = pidpty[0]
         os.close(pin[PIPE_READ])
         os.close(pout[PIPE_WRITE]) 
         os.close(perr[PIPE_WRITE]) 

      else:
         # we are the child
         signal.signal(signal.SIGINT, signal.SIG_DFL)

         os.close(0)
         os.close(1)
         os.close(2)

         os.dup2(pin[PIPE_READ],   0)
         os.dup2(pout[PIPE_WRITE], 1)
         os.dup2(perr[PIPE_WRITE], 2)

         os.close(pin[PIPE_READ])
         os.close(pin[PIPE_WRITE])
         os.close(pout[PIPE_READ])
         os.close(pout[PIPE_WRITE]) 
         os.close(perr[PIPE_READ])
         os.close(perr[PIPE_WRITE]) 

         try:
            #sleep(5)
            os.execv(pgm, parms)
         except OSError as e:
            print("The OS Error was:\n"+e.strerror+'\n')
            print("SAS Connection failed. No connection established. Double check you settings in sascfg.py file.\n")  
            print("Attempted to run program "+pgm+" with the following parameters:"+str(parms)+"\n")
            print("If no OS Error above, try running the following command (where saspy is running) manually to see what is wrong:\n"+s+"\n")
            os._exit(-6)
         except:
            print("Subprocess failed to start. Double check you settings in sascfg.py file.\n")
            os._exit(-6)

      self.pid    = pidpty[0]
      self.stdin  = os.fdopen(pin[PIPE_WRITE], mode='wb')
      self.stderr = os.fdopen(perr[PIPE_READ], mode='rb')
      self.stdout = os.fdopen(pout[PIPE_READ], mode='rb')

      fcntl.fcntl(self.stdout, fcntl.F_SETFL, os.O_NONBLOCK)
      fcntl.fcntl(self.stderr, fcntl.F_SETFL, os.O_NONBLOCK)

      if self.pid is None:
         print("SAS Connection failed. No connection established. Double check you settings in sascfg.py file.\n")  
         print("Attempted to run program "+pgm+" with the following parameters:"+str(parms)+"\n")
         print("Try running the following command (where saspy is running) manually to see if you can get more information on what went wrong:\n"+s+"\n")
         return NULL
      else:
         self.submit("options svgtitle='svgtitle'; options validvarname=any; ods graphics on;", "text")
         if self.pid is None:
            print("SAS Connection failed. No connection established. Double check you settings in sascfg.py file.\n")  
            print("Attempted to run program "+pgm+" with the following parameters:"+str(parms)+"\n")
            print("Try running the following command (where saspy is running) manually to see if you can get more information on what went wrong:\n"+s+"\n")
            return None

      print("SAS Connection established. Subprocess id is "+str(self.pid)+"\n")  
      return self.pid
    
   def _endsas(self):
      rc = 0
      if self.pid:
         code = ";*\';*\";*/;\n;quit;endsas;"
         self._getlog(wait=1)
         self._asubmit(code,'text')
         sleep(1)
         try:
            rc = os.waitid(os.P_PID, self.pid, os.WEXITED | os.WNOHANG)
         except (subprocess.TimeoutExpired):
            print("SAS didn't shutdown w/in 5 seconds; killing it to be sure")
            os.kill(self.pid, signal.SIGKILL)
         print("SAS Connection terminated. Subprocess id was "+str(self.pid))
         self.pid = None
      return rc

   def _getlog(self, wait=5, jobid=None):
      logf   = b''
      quit   = wait * 2
      logn   = self._logcnt(False)
      code1  = "%put E3969440A681A24088859985"+logn+";\nE3969440A681A24088859985"+logn

      while True:
         log = self.stderr.read1(4096)
         if len(log) > 0:
            logf += log
         else:
            quit -= 1
            if quit < 0 or len(logf) > 0:
               break
            sleep(0.5)
   
      x = logf.decode(self.sascfg.encoding).replace(code1, " ")
      self._log += x

      if self.pid == None:
         return "No SAS process attached. SAS process has terminated unexpectedly."
      rc = os.waitid(os.P_PID, self.pid, os.WEXITED | os.WNOHANG)
      if rc != None:
         self.pid = None
         return 'SAS process has terminated unexpectedly. Pid State= '+str(rc)

      return x

   def _getlst(self, wait=5, jobid=None):
      lstf = b''
      quit = wait * 2
      eof = 0
      bof = False
      lenf = 0
   
      while True:
         lst = self.stdout.read1(4096)
         if len(lst) > 0:
            lstf += lst
                             
            if ((not bof) and lst.count(b"<!DOCTYPE html>", 0, 20) > 0):
               bof = True
         else:
            lenf = len(lstf)
      
            if (lenf > 15):
               eof = lstf.count(b"</html>", (lenf - 15), lenf)
      
            if (eof > 0):
                  break
            
            if not bof:
               quit -= 1
               if quit < 0:
                  break
               sleep(0.5)

      if self.pid == None:
         return "No SAS process attached. SAS process has terminated unexpectedly."
      rc = os.waitid(os.P_PID, self.pid, os.WEXITED | os.WNOHANG)
      if rc != None:
         self.pid = None
         return 'SAS process has terminated unexpectedly. Pid State= '+str(rc)

      return lstf.decode(self.sascfg.encoding)
   
   def _getlsttxt(self, wait=5, jobid=None):
      f2 = [None]
      lstf = b''
      quit = wait * 2
      eof = 0
      self._asubmit("data _null_;file print;put 'Tom was here';run;", "text")
   
      while True:
         lst = self.stdout.read1(4096)
         if len(lst) > 0:
            lstf += lst
   
            lenf = len(lstf)
            eof = lstf.find(b"Tom was here", lenf - 25, lenf)
      
            if (eof != -1):
               final = lstf.partition(b"Tom was here")
               f2 = final[0].decode(self.sascfg.encoding).rpartition(chr(12))
               break

      lst = f2[0]

      if self.pid == None:
         return "No SAS process attached. SAS process has terminated unexpectedly."
      rc = os.waitid(os.P_PID, self.pid, os.WEXITED | os.WNOHANG)
      if rc != None:
         self.pid = None
         return 'SAS process has terminated unexpectedly. Pid State= '+str(rc)

      return lst.replace(chr(12), '\n')

   def _asubmit(self, code, results="html"):
      # as this is an _ method, it's not really to be used. Of note is that if this is used and if what it submitted generates
      # anything to the lst, then unless _getlst[txt] is called, then next submit will happen to get the lst this wrote, plus
      # what it generates. If the two are not of the same type (html, text) it could be problematic, beyond not being what was
      # expected in the first place. __flushlst__() used to be used, but was never needed. Adding this note and removing the
      # unnecessary read in submit as this can't happen in the current code. 
      odsopen  = b"ods listing close;ods "+str.encode(self.sascfg.output)+b" (id=saspy_internal) file=stdout options(bitmap_mode='inline') device=svg; ods graphics on / outputfmt=png;\n"
      odsclose = b"ods "+str.encode(self.sascfg.output)+b" (id=saspy_internal) close;ods listing;\n"
      ods      = True;

      if results.upper() != "HTML":
         ods = False
   
      if (ods):
         self.stdin.write(odsopen)
   
      out = self.stdin.write(code.encode(self.sascfg.encoding)+b'\n')
   
      if (ods):
         self.stdin.write(odsclose)

      self.stdin.flush()

      return str(out)

   def submit(self, code: str, results: str ="html", prompt: dict ={}) -> dict:
      '''
      This method is used to submit any SAS code. It returns the Log and Listing as a python dictionary.
      code    - the SAS statements you want to execute 
      results - format of results, HTML is default, TEXT is the alternative
      prompt  - dict of names:flags to prompt for; create marco variables (used in submitted code), then keep or delete
                The keys are the names of the macro variables and the boolean flag is to either hide what you type and delete
                the macros, or show what you type and keep the macros (they will still be available later)
                for example (what you type for pw will not be displayed, user and dsname will):

                results = sas.submit(
                   """
                   libname tera teradata server=teracop1 user=&user pw=&pw;
                   proc print data=tera.&dsname (obs=10); run;
                   """ ,
                   prompt = {'user': False, 'pw': True, 'dsname': False}
                   )

      Returns - a Dict containing two keys:values, [LOG, LST]. LOG is text and LST is 'results' (HTML or TEXT)

      NOTE: to view HTML results in the ipykernel, issue: from IPython.display import HTML  and use HTML() instead of print()
      i.e,: results = sas.submit("data a; x=1; run; proc print;run')
            print(results['LOG'])
            HTML(results['LST']) 
      '''
      odsopen  = b"ods listing close;ods "+str.encode(self.sascfg.output)+b" (id=saspy_internal) file=stdout options(bitmap_mode='inline') device=svg; ods graphics on / outputfmt=png;\n"
      odsclose = b"ods "+str.encode(self.sascfg.output)+b" (id=saspy_internal) close;ods listing;\n"
      ods      = True;
      mj       = b";*\';*\";*/;"
      lstf     = ''
      logf     = ''
      bail     = False
      eof      = 5
      bc       = False
      done     = False
      logn     = self._logcnt()
      logcodei = "%put E3969440A681A24088859985" + logn + ";"
      logcodeo = "\nE3969440A681A24088859985" + logn
      pcodei   = ''
      pcodeiv  = ''
      pcodeo   = ''

      if self.pid == None:
         print("No SAS process attached. SAS process has terminated unexpectedly.")
         return dict(LOG="No SAS process attached. SAS process has terminated unexpectedly.", LST='')

      rc = os.waitid(os.P_PID, self.pid, os.WEXITED | os.WNOHANG)
      if rc != None:
         self.pid = None
         return dict(LOG='SAS process has terminated unexpectedly. Pid State= '+str(rc), LST='')

      # to cover the possibility of an _asubmit w/ lst output not read; no known cases now; used to be __flushlst__()
      # removing this and adding comment in _asubmit to use _getlst[txt] so this will never be necessary; delete later
      #while(len(self.stdout.read1(4096)) > 0):
      #   continue

      if results.upper() != "HTML":
         ods = False
   
      if len(prompt):
         pcodei += 'options nosource nonotes;\n'
         pcodeo += 'options nosource nonotes;\n'
         for key in prompt:
            gotit = False
            while not gotit:
               var = self.sascfg._prompt('Please enter value for macro variable '+key+' ', pw=prompt[key])
               if len(var) > 0:
                  gotit = True
               else:
                  print("Sorry, didn't get a value for that variable.")
            if prompt[key]:
               pcodei += '%let '+key+'='+var+';\n'
               pcodeo += '%symdel '+key+';\n'
            else:
               pcodeiv += '%let '+key+'='+var+';\n'
         pcodei += 'options source notes;\n'
         pcodeo += 'options source notes;\n'

      if ods:
         self.stdin.write(odsopen)
   
      pgm  = mj+b'\n'+pcodei.encode(self.sascfg.encoding)+pcodeiv.encode(self.sascfg.encoding)
      pgm += code.encode(self.sascfg.encoding)+b'\n'+pcodeo.encode(self.sascfg.encoding)+b'\n'+mj
      out  = self.stdin.write(pgm)
   
      if ods:
         self.stdin.write(odsclose)

      out = self.stdin.write(b'\n'+logcodei.encode(self.sascfg.encoding)+b'\n')
      self.stdin.flush()

      while not done:
         try:
             while True:
                 rc = os.waitid(os.P_PID, self.pid, os.WEXITED | os.WNOHANG)
                 if rc is not None:
                     self.pid = None
                     return dict(LOG='SAS process has terminated unexpectedly. Pid State= ' +
                                 str(rc), LST='')
                 if bail:
                     eof -= 1
                 if eof < 0:
                     break
                 lst = self.stdout.read1(4096).decode(self.sascfg.encoding)
                 if len(lst) > 0:
                     lstf += lst
                 else:
                     log = self.stderr.read1(4096).decode(self.sascfg.encoding) 
                     if len(log) > 0:
                         logf += log
                         if logf.count(logcodeo) >= 1:
                             bail = True
                         if not bail and bc:
                             self.stdin.write(odsclose+logcodei.encode(self.sascfg.encoding) + b'\n')
                             self.stdin.flush()
                             bc = False
             done = True

         except (ConnectionResetError):
             rc = 0
             rc = os.waitpid(self.pid, 0)
             self.pid = None
             return dict(LOG=logf.partition(logcodeo)[0]+'\nConnection Reset: SAS process has terminated unexpectedly. Pid State= '+str(rc), LST='')
             
         except (KeyboardInterrupt, SystemExit):
             print('Exception caught!')
             ll = self._breakprompt(logcodeo)

             if ll.get('ABORT', False):
                return ll

             logf += ll['LOG']
             lstf += ll['LST']
             bc    = ll['BC']

             if not bc:
                print('Exception handled :)\n')
             else:
                print('Exception ignored, continuing to process...\n')

             self.stdin.write(odsclose+logcodei.encode(self.sascfg.encoding)+b'\n')
             self.stdin.flush()

      trip = lstf.rpartition("/*]]>*/")      
      if len(trip[1]) > 0 and len(trip[2]) < 100:
         lstf = ''

      self._log += logf
      final = logf.partition(logcodei)
      z = final[0].rpartition(chr(10))
      prev = '%08d' %  (self._log_cnt - 1)
      zz = z[0].rpartition("\nE3969440A681A24088859985" + prev +'\n')
      logd = zz[2].replace(mj.decode(self.sascfg.encoding), '')

      lstd = lstf.replace(chr(12), chr(10)).replace('<body class="c body">',
                                                    '<body class="l body">').replace("font-size: x-small;",
                                                                                     "font-size:  normal;")
      return dict(LOG=logd, LST=lstd)

   def _breakprompt(self, eos):
        found = False
        logf  = ''
        lstf  = ''
        bc    = False

        if self.pid is None:
            return dict(LOG="No SAS process attached. SAS process has terminated unexpectedly.", LST='', ABORT=True)

        if self.sascfg.ssh:
           response = self.sascfg._prompt(
                     "SAS attention handling not supported over ssh. Please enter (T) to terminate SAS or (C) to continue.")
           while True:
              if response.upper() == 'C':
                 return dict(LOG='', LST='', BC=True)
              if response.upper() == 'T':
                 break
              response = self.sascfg._prompt("Please enter (T) to terminate SAS or (C) to continue.")
              
        interrupt = signal.SIGINT
        os.kill(self.pid, interrupt)
        sleep(.25)

        while True:
            rc = os.waitid(os.P_PID, self.pid, os.WEXITED | os.WNOHANG)
            if rc is not None:
                self.pid = None
                outrc = str(rc)
                return dict(LOG='SAS process has terminated unexpectedly. Pid State= ' +
                            outrc, LST='',ABORT=True)

            lst = self.stdout.read1(4096).decode(self.sascfg.encoding)
            lstf += lst
            if len(lst) > 0:
                lsts = lst.rpartition('Select:')
                if lsts[0] != '' and lsts[1] != '':
                    found = True
                    query = lsts[1] + lsts[2].rsplit('\n?')[0] + '\n'
                    print('Processing interrupt\nAttn handler Query is\n\n' + query)
                    response = self.sascfg._prompt("Please enter your Response: ")
                    self.stdin.write(response.encode(self.sascfg.encoding) + b'\n')
                    self.stdin.flush()
                    if (response == 'C' or response == 'c') and query.count("C. Cancel") >= 1:
                       bc = True
                       break
                else:
                    lsts = lst.rpartition('Press')
                    if lsts[0] != '' and lsts[1] != '':
                        query = lsts[1] + lsts[2].rsplit('\n?')[0] + '\n'
                        print('Secondary Query is:\n\n' + query)
                        response = self.sascfg._prompt("Please enter your Response: ")
                        self.stdin.write(response.encode(self.sascfg.encoding) + b'\n')
                        self.stdin.flush()
                        if (response == 'N' or response == 'n') and query.count("N to continue") >= 1:
                           bc = True
                           break
                    else:
                        #print("******************No 'Select' or 'Press' found in lst=")
                        pass
            else:
                log = self.stderr.read1(4096).decode(self.sascfg.encoding)
                logf += log
                self._log += log

                if log.count(eos) >= 1:
                    print("******************Found end of step. No interrupt processed")
                    found = True

                if found:
                    break

            sleep(.25)

        lstr = lstf
        logr = logf

        return dict(LOG=logr, LST=lstr, BC=bc)

   def _break(self, inlst=''):
      found = False
      lst = inlst

      interupt = signal.SIGINT
      os.kill(self.pid, interupt)
      sleep(.25)
      self._asubmit('','text')

      while True:
         if len(lst) >  0:
            lsts = lst.rpartition('Select:')
            if lsts[0] != '' and lsts[1] != '':
               found = True
               print('Processing interupt\nAttn handler Query is\n\n'+lsts[1]+lsts[2].rsplit('\n?')[0]+'\n')
               opt = lsts[2].partition('Cancel Submitted Statements')
               if opt[0] != '' and opt[1] != '':
                  response = opt[0].rpartition('.')[0].rpartition(' ')[2]
               else:
                  opt = lsts[2].partition('Halt DATA')
                  if opt[0] != '' and opt[1] != '':
                     response = opt[0].rpartition('.')[0].rpartition(' ')[2]
                  else:
                     opt = lsts[2].partition('Cancel the dialog')
                     if opt[0] != '' and opt[1] != '':
                        response = opt[0].rpartition('.')[0].rpartition(' ')[2]
                     else:
                        print("Unknown 'Select' choices found: ")
                        response = ''
   
               print("'Select' Response="+response+'\n')
               self._asubmit(response+'\n','text')
            else:
               lsts = lst.rpartition('Press')
               if lsts[0] != '' and lsts[1] != '':
                  print('Seconday Query is:\n\n'+lsts[1]+lsts[2].rsplit('\n?')[0]+'\n')
                  opt = lsts[2].partition(' to exit ')
                  if opt[0] != '' and opt[1] != '':
                     response = opt[0].rpartition(' ')[2]
                  else:
                     opt = lsts[2].partition('N to continue')
                     if opt[0] != '' and opt[1] != '':
                        response = 'Y'
                     else:
                        response = 'X'

                  print("'Press' Response="+response+'\n')
                  self._asubmit(response+'\n','text')
               else:
                  #print("******************No 'Select' or 'Press' found in lst=")
                  pass

            sleep(.25)
            lst = self.stdout.read1(4096).decode(self.sascfg.encoding)
         else:
            log = self.stderr.read1(4096).decode(self.sascfg.encoding)
            self._log += log
            logn = self._logcnt(False)

            if log.count("\nE3969440A681A24088859985"+logn) >= 1:
               print("******************Found end of step. No interupt processed")
               found = True

            if found:
               ll = self.submit("ods "+self.sascfg.output+" (id=saspy_internal) close;ods listing close;ods listing;libname work list;\n",'text')
               break

            sleep(.25)
            lst = self.stdout.read1(4096).decode(self.sascfg.encoding)

      return log

   def saslog(self):
      '''
      this method is used to get the current, full contents of the SASLOG
      '''
      return self._log

   def exist(self, table: str, libref: str ="") -> bool:
      '''
      table  - the name of the SAS Data Set
      libref - the libref for the Data Set, defaults to WORK, or USER if assigned

      Returns True it the Data Set exists and False if it does not
      '''
      code  = "data _null_; e = exist('"
      if len(libref):
         code += libref+"."
      code += table+"');\n" 
      code += "te='TABLE_EXISTS='; put te e;run;"
   
      ll = self.submit(code, "text")

      l2 = ll['LOG'].rpartition("TABLE_EXISTS= ")
      l2 = l2[2].partition("\n")
      exists = int(l2[0])
   
      return exists
   
   def read_csv(self, file: str, table: str, libref: str ="", nosub: bool =False, opts: dict ={}) -> '<SASdata object>':
      '''
      This method will import a csv file into a SAS Data Set and return the SASdata object referring to it.
      file    - eithe the OS filesystem path of the file, or HTTP://... for a url accessible file
      table   - the name of the SAS Data Set to create
      libref  - the libref for the SAS Data Set being created. Defaults to WORK, or USER if assigned
      opts    - a dictionary containing any of the following Proc Import options(datarow, delimiter, getnames, guessingrows)
      '''
      code  = "filename x "
   
      if file.lower().startswith("http"):
         code += "url "
   
      code += "\""+file+"\";\n"
      code += "proc import datafile=x out="
      if len(libref):
         code += libref+"."
      code += table+" dbms=csv replace; "+self._sb._impopts(opts)+" run;"
   
      if nosub:
         print(code)
      else:
         ll = self.submit(code, "text")
   
   def write_csv(self, file: str, table: str, libref: str ="", nosub: bool =False, dsopts: dict ={}, opts: dict ={}) -> 'The LOG showing the results of the step':
      '''
      This method will export a SAS Data Set to a file in CSV format.
      file    - the OS filesystem path of the file to be created (exported from the SAS Data Set)
      table   - the name of the SAS Data Set you want to export to a CSV file
      libref  - the libref for the SAS Data Set.
      dsopts  - a dictionary containing any of the following SAS data set options(where, drop, keep, obs, firstobs)
      opts    - a dictionary containing any of the following Proc Export options(delimiter, putnames)
      '''
      code  = "options nosource;\n"
      code += "filename x \""+file+"\";\n"
      code += "proc export data="+libref+"."+table+self._sb._dsopts(dsopts)+" outfile=x"
      code += " dbms=csv replace; "+self._sb._expopts(opts)+" run;"
      code += "options source;\n"

      if nosub:
         print(code)
      else:
         ll = self.submit(code, "text")
         return ll['LOG']

   def dataframe2sasdata(self, df: '<Pandas Data Frame object>', table: str ='a', libref: str =""):
      '''
      This method imports a Pandas Data Frame to a SAS Data Set, returning the SASdata object for the new Data Set.
      df      - Pandas Data Frame to import to a SAS Data Set
      table   - the name of the SAS Data Set to create
      libref  - the libref for the SAS Data Set being created. Defaults to WORK, or USER if assigned
      '''
      input  = ""
      card   = ""
      format = ""
      length = ""
      dts    = []
      ncols  = len(df.columns)

      for name in range(ncols):
         input += "'"+df.columns[name]+"'n "
         if df.dtypes[df.columns[name]].kind in ('O','S','U','V'):
            col_l = df[df.columns[name]].map(len, 'ignore').max()
            length += " '"+df.columns[name]+"'n $"+str(col_l)
            dts.append('C')
         else:
            if df.dtypes[df.columns[name]].kind in ('M'):
               length += " '"+df.columns[name]+"'n 8"
               input  += ":E8601DT26.6 "
               format += "'"+df.columns[name]+"'n E8601DT26.6 "
               dts.append('D')
            else:
               length += " '"+df.columns[name]+"'n 8"
               dts.append('N')

      code = "data "
      if len(libref):
         code += libref+"."
      code += table+";\n"
      if len(length):
         code += "length"+length+";\n"
      if len(format):
         code += "format "+format+";\n"
      code += "infile datalines delimiter='09'x;\n input "+input+";\n datalines;"
      self._asubmit(code, "text")

      for row in df.itertuples(index=False):
      #for row in df.iterrows():
         card  = ""
         for col in range(ncols):
            var = str(row[col])
            #var = str(row[1][col])
            if dts[col] == 'N' and var == 'nan':
               var = '.'
            if dts[col] == 'D': 
               if var == 'nan':
                  var = '.'
               else:
                  var = str(row[col].to_datetime64())[:26]
                  #var = str(row[1][col].to_datetime64())
            card += var+chr(9)
         self.stdin.write(card.encode(self.sascfg.encoding)+b'\n')
         #self._asubmit(card, "text")

      self._asubmit(";run;", "text")

   def sasdata2dataframe(self, table: str, libref: str ='', dsopts: dict ={}, rowsep: str = '\x01', colsep: str = '\x02', **kwargs) -> '<Pandas Data Frame object>':
      '''
      This method exports the SAS Data Set to a Pandas Data Frame, returning the Data Frame object.
      table   - the name of the SAS Data Set you want to export to a Pandas Data Frame
      libref  - the libref for the SAS Data Set.
      port    - port to use for socket. Defaults to 0 which uses a random available ephemeral port
      '''
      port =  kwargs.get('port', 0)
      #import pandas as pd
      import socket as socks
      datar = ""

      if libref:
         tabname = libref+"."+table
      else:
         tabname = table

      code  = "proc sql; create view sasdata2dataframe as select * from "+tabname+self._sb._dsopts(dsopts)+";quit;\n"
      code += "data _null_; file STDERR;d = open('sasdata2dataframe');\n"
      code += "lrecl = attrn(d, 'LRECL'); nvars = attrn(d, 'NVARS');\n"
      code += "lr='LRECL='; vn='VARNUMS='; vl='VARLIST='; vt='VARTYPE='; vf='VARFMT=';\n"
      code += "put lr lrecl; put vn nvars; put vl;\n"
      code += "do i = 1 to nvars; var = varname(d, i); put var; end;\n"
      code += "put vt;\n"
      code += "do i = 1 to nvars; var = vartype(d, i); put var; end;\n"
      code += "run;"
   
      ll = self.submit(code, "text")
   
      l2 = ll['LOG'].rpartition("LRECL= ")
      l2 = l2[2].partition("\n")
      lrecl = int(l2[0])
   
      l2 = l2[2].partition("VARNUMS= ")
      l2 = l2[2].partition("\n")
      nvars = int(l2[0])
   
      l2 = l2[2].partition("\n")
      varlist = l2[2].split("\n", nvars)
      del varlist[nvars]
   
      l2 = l2[2].partition("VARTYPE=")
      l2 = l2[2].partition("\n")
      vartype = l2[2].split("\n", nvars)
      del vartype[nvars]
   
      topts             = dict(dsopts)
      topts['obs']      = 1
      topts['firstobs'] = ''
      
      code  = "data _null_; set "+tabname+self._sb._dsopts(topts)+";put 'FMT_CATS=';\n"
      for i in range(nvars):
         code += "_tom = vformatn('"+varlist[i]+"'n);put _tom;\n"
      code += "run;\n"
   
      ll = self.submit(code, "text")

      l2 = ll['LOG'].rpartition("FMT_CATS=")
      l2 = l2[2].partition("\n")              
      varcat = l2[2].split("\n", nvars)
      del varcat[nvars]
   
      try:
         sock = socks.socket()
         sock.bind(("",port))
         port = sock.getsockname()[1]
      except OSError:
         print('Error try to open a socket in the sasdata2dataframe method. Call failed.')
         return None

      if self.sascfg.ssh:
         host = socks.gethostname()
      else:
         host = ''

      rdelim = "'"+'%02x' % ord(rowsep.encode(self.sascfg.encoding))+"'x"
      cdelim = "'"+'%02x' % ord(colsep.encode(self.sascfg.encoding))+"'x "
   
      code  = ""
      code += "filename sock socket '"+host+":"+str(port)+"' lrecl=32767 recfm=v termstr=LF;\n"
      code += " data _null_; set "+tabname+self._sb._dsopts(dsopts)+";\n file sock; put "
      for i in range(nvars):
         code += "'"+varlist[i]+"'n "
         if vartype[i] == 'N':
            if varcat[i] in sas_date_fmts:
               code += 'E8601DA10. '
            else:
               if varcat[i] in sas_time_fmts:
                  code += 'E8601TM15.6 '
               else:
                  if varcat[i] in sas_datetime_fmts:
                     code += 'E8601DT26.6 '
                  else:
                     code += 'best32. '
         if i < (len(varlist)-1):
            code += cdelim
         else:
            code += rdelim
      code += "; run;\n"

      sock.listen(0)
      self._asubmit(code, 'text')
      newsock = sock.accept()
   
      while True:
         data = newsock[0].recv(4096)
         if len(data):
            datar += data.decode(self.sascfg.encoding)
         else:
            break
   
      newsock[0].shutdown(socks.SHUT_RDWR)
      newsock[0].close()
      sock.close()
   
      r = []
      for i in datar.split(sep=rowsep+'\n'):
         if i != '':
            r.append(tuple(i.split(sep=colsep)))

      df = pd.DataFrame.from_records(r, columns=varlist)

      for i in range(nvars):
         if vartype[i] == 'N':
            if varcat[i] not in sas_date_fmts + sas_time_fmts + sas_datetime_fmts:
               df[varlist[i]] = pd.to_numeric(df[varlist[i]], errors='coerce') 
            else:
               df[varlist[i]] = pd.to_datetime(df[varlist[i]], errors='ignore') 

      return df
   
if __name__ == "__main__":
    startsas()

    submit(sys.argv[1], "text")

    print(_getlog())
    print(_getlsttxt())

    endsas()

sas_date_fmts = (
'AFRDFDD','AFRDFDE','AFRDFDE','AFRDFDN','AFRDFDWN','AFRDFMN','AFRDFMY','AFRDFMY','AFRDFWDX','AFRDFWKX','ANYDTDTE','B8601DA',
'B8601DA','B8601DJ','CATDFDD','CATDFDE','CATDFDE','CATDFDN','CATDFDWN','CATDFMN','CATDFMY','CATDFMY','CATDFWDX','CATDFWKX',
'CRODFDD','CRODFDE','CRODFDE','CRODFDN','CRODFDWN','CRODFMN','CRODFMY','CRODFMY','CRODFWDX','CRODFWKX','CSYDFDD','CSYDFDE',
'CSYDFDE','CSYDFDN','CSYDFDWN','CSYDFMN','CSYDFMY','CSYDFMY','CSYDFWDX','CSYDFWKX','DANDFDD','DANDFDE','DANDFDE','DANDFDN',
'DANDFDWN','DANDFMN','DANDFMY','DANDFMY','DANDFWDX','DANDFWKX','DATE','DATE','DAY','DDMMYY','DDMMYY','DDMMYYB',
'DDMMYYC','DDMMYYD','DDMMYYN','DDMMYYP','DDMMYYS','DESDFDD','DESDFDE','DESDFDE','DESDFDN','DESDFDWN','DESDFMN','DESDFMY',
'DESDFMY','DESDFWDX','DESDFWKX','DEUDFDD','DEUDFDE','DEUDFDE','DEUDFDN','DEUDFDWN','DEUDFMN','DEUDFMY','DEUDFMY','DEUDFWDX',
'DEUDFWKX','DOWNAME','E8601DA','E8601DA','ENGDFDD','ENGDFDE','ENGDFDE','ENGDFDN','ENGDFDWN','ENGDFMN','ENGDFMY','ENGDFMY',
'ENGDFWDX','ENGDFWKX','ESPDFDD','ESPDFDE','ESPDFDE','ESPDFDN','ESPDFDWN','ESPDFMN','ESPDFMY','ESPDFMY','ESPDFWDX','ESPDFWKX',
'EURDFDD','EURDFDE','EURDFDE','EURDFDN','EURDFDWN','EURDFMN','EURDFMY','EURDFMY','EURDFWDX','EURDFWKX','FINDFDD','FINDFDE',
'FINDFDE','FINDFDN','FINDFDWN','FINDFMN','FINDFMY','FINDFMY','FINDFWDX','FINDFWKX','FRADFDD','FRADFDE','FRADFDE','FRADFDN',
'FRADFDWN','FRADFMN','FRADFMY','FRADFMY','FRADFWDX','FRADFWKX','FRSDFDD','FRSDFDE','FRSDFDE','FRSDFDN','FRSDFDWN','FRSDFMN',
'FRSDFMY','FRSDFMY','FRSDFWDX','FRSDFWKX','HUNDFDD','HUNDFDE','HUNDFDE','HUNDFDN','HUNDFDWN','HUNDFMN','HUNDFMY','HUNDFMY',
'HUNDFWDX','HUNDFWKX','IS8601DA','IS8601DA','ITADFDD','ITADFDE','ITADFDE','ITADFDN','ITADFDWN','ITADFMN','ITADFMY','ITADFMY',
'ITADFWDX','ITADFWKX','JDATEMD','JDATEMDW','JDATEMNW','JDATEMON','JDATEQRW','JDATEQTR','JDATESEM','JDATESMW','JDATEWK','JDATEYDW',
'JDATEYM','JDATEYMD','JDATEYMD','JDATEYMW','JNENGO','JNENGO','JNENGOW','JULDATE','JULDAY','JULIAN','JULIAN','MACDFDD',
'MACDFDE','MACDFDE','MACDFDN','MACDFDWN','MACDFMN','MACDFMY','MACDFMY','MACDFWDX','MACDFWKX','MINGUO','MINGUO','MMDDYY',
'MMDDYY','MMDDYYB','MMDDYYC','MMDDYYD','MMDDYYN','MMDDYYP','MMDDYYS','MMYY','MMYYC','MMYYD','MMYYN','MMYYP',
'MMYYS','MONNAME','MONTH','MONYY','MONYY','ND8601DA','NENGO','NENGO','NLDATE','NLDATE','NLDATEL','NLDATEM',
'NLDATEMD','NLDATEMDL','NLDATEMDM','NLDATEMDS','NLDATEMN','NLDATES','NLDATEW','NLDATEW','NLDATEWN','NLDATEYM','NLDATEYML','NLDATEYMM',
'NLDATEYMS','NLDATEYQ','NLDATEYQL','NLDATEYQM','NLDATEYQS','NLDATEYR','NLDATEYW','NLDDFDD','NLDDFDE','NLDDFDE','NLDDFDN','NLDDFDWN',
'NLDDFMN','NLDDFMY','NLDDFMY','NLDDFWDX','NLDDFWKX','NORDFDD','NORDFDE','NORDFDE','NORDFDN','NORDFDWN','NORDFMN','NORDFMY',
'NORDFMY','NORDFWDX','NORDFWKX','POLDFDD','POLDFDE','POLDFDE','POLDFDN','POLDFDWN','POLDFMN','POLDFMY','POLDFMY','POLDFWDX',
'POLDFWKX','PTGDFDD','PTGDFDE','PTGDFDE','PTGDFDN','PTGDFDWN','PTGDFMN','PTGDFMY','PTGDFMY','PTGDFWDX','PTGDFWKX','QTR',
'QTRR','RUSDFDD','RUSDFDE','RUSDFDE','RUSDFDN','RUSDFDWN','RUSDFMN','RUSDFMY','RUSDFMY','RUSDFWDX','RUSDFWKX','SLODFDD',
'SLODFDE','SLODFDE','SLODFDN','SLODFDWN','SLODFMN','SLODFMY','SLODFMY','SLODFWDX','SLODFWKX','SVEDFDD','SVEDFDE','SVEDFDE',
'SVEDFDN','SVEDFDWN','SVEDFMN','SVEDFMY','SVEDFMY','SVEDFWDX','SVEDFWKX','WEEKDATE','WEEKDATX','WEEKDAY','WEEKU','WEEKU',
'WEEKV','WEEKV','WEEKW','WEEKW','WORDDATE','WORDDATX','XYYMMDD','XYYMMDD','YEAR','YYMM','YYMMC','YYMMD',
'YYMMDD','YYMMDD','YYMMDDB','YYMMDDC','YYMMDDD','YYMMDDN','YYMMDDP','YYMMDDS','YYMMN','YYMMN','YYMMP','YYMMS',
'YYMON','YYQ','YYQ','YYQC','YYQD','YYQN','YYQP','YYQR','YYQRC','YYQRD','YYQRN','YYQRP',
'YYQRS','YYQS','YYQZ','YYQZ','YYWEEKU','YYWEEKV','YYWEEKW',
)

sas_time_fmts = (
'ANYDTTME','B8601LZ','B8601LZ','B8601TM','B8601TM','B8601TZ','B8601TZ','E8601LZ','E8601LZ','E8601TM','E8601TM','E8601TZ',
'E8601TZ','HHMM','HOUR','IS8601LZ','IS8601LZ','IS8601TM','IS8601TM','IS8601TZ','IS8601TZ','JTIMEH','JTIMEHM','JTIMEHMS',
'JTIMEHW','JTIMEMW','JTIMESW','MMSS','ND8601TM','ND8601TZ','NLTIMAP','NLTIMAP','NLTIME','NLTIME','STIMER','TIME',
'TIME','TIMEAMPM','TOD',
)

sas_datetime_fmts = (
'AFRDFDT','AFRDFDT','ANYDTDTM','B8601DN','B8601DN','B8601DT','B8601DT','B8601DZ','B8601DZ','CATDFDT','CATDFDT','CRODFDT',
'CRODFDT','CSYDFDT','CSYDFDT','DANDFDT','DANDFDT','DATEAMPM','DATETIME','DATETIME','DESDFDT','DESDFDT','DEUDFDT','DEUDFDT',
'DTDATE','DTMONYY','DTWKDATX','DTYEAR','DTYYQC','E8601DN','E8601DN','E8601DT','E8601DT','E8601DZ','E8601DZ','ENGDFDT',
'ENGDFDT','ESPDFDT','ESPDFDT','EURDFDT','EURDFDT','FINDFDT','FINDFDT','FRADFDT','FRADFDT','FRSDFDT','FRSDFDT','HUNDFDT',
'HUNDFDT','IS8601DN','IS8601DN','IS8601DT','IS8601DT','IS8601DZ','IS8601DZ','ITADFDT','ITADFDT','JDATEYT','JDATEYTW','JNENGOT',
'JNENGOTW','MACDFDT','MACDFDT','MDYAMPM','MDYAMPM','ND8601DN','ND8601DT','ND8601DZ','NLDATM','NLDATM','NLDATMAP','NLDATMAP',
'NLDATMDT','NLDATML','NLDATMM','NLDATMMD','NLDATMMDL','NLDATMMDM','NLDATMMDS','NLDATMMN','NLDATMS','NLDATMTM','NLDATMTZ','NLDATMW',
'NLDATMW','NLDATMWN','NLDATMWZ','NLDATMYM','NLDATMYML','NLDATMYMM','NLDATMYMS','NLDATMYQ','NLDATMYQL','NLDATMYQM','NLDATMYQS','NLDATMYR',
'NLDATMYW','NLDATMZ','NLDDFDT','NLDDFDT','NORDFDT','NORDFDT','POLDFDT','POLDFDT','PTGDFDT','PTGDFDT','RUSDFDT','RUSDFDT',
'SLODFDT','SLODFDT','SVEDFDT','SVEDFDT','TWMDY','YMDDTTM',
)
<|MERGE_RESOLUTION|>--- conflicted
+++ resolved
@@ -229,16 +229,7 @@
       except:
          import pty
          pidpty = pty.fork()
-      
-<<<<<<< HEAD
-=======
-      try:
-         pidpty = os.forkpty()
-      except:
-         import pty
-         pidpty = pty.fork()
          
->>>>>>> 773800ad
       if pidpty[0]:
          # we are the parent
 
