#
# Copyright SAS Institute
#
#  Licensed under the Apache License, Version 2.0 (the License);
#  you may not use this file except in compliance with the License.
#  You may obtain a copy of the License at
#
#      http://www.apache.org/licenses/LICENSE-2.0
#
#  Unless required by applicable law or agreed to in writing, software
#  distributed under the License is distributed on an "AS IS" BASIS,
#  WITHOUT WARRANTIES OR CONDITIONS OF ANY KIND, either express or implied.
#  See the License for the specific language governing permissions and
#  limitations under the License.
#
import logging
from saspy.sasproccommons import SASProcCommons
<<<<<<< HEAD

logging.basicConfig(format='%(asctime)s %(message)s', datefmt='%m/%d/%Y %I:%M:%S %p', level=logging.DEBUG)

# create logging
# logging = logging.getLogger('')
# logging.setLevel(logging.WARN)
=======
>>>>>>> e8b9553e


class SASstat:
    def __init__(self, session, *args, **kwargs):
        """
        Submit an initial set of macros to prepare the SAS system
        """
<<<<<<< HEAD
        self.sas=session
=======
        self.sasproduct = "stat"
        # create logging
        # logging.basicConfig(format='%(asctime)s %(message)s', datefmt='%m/%d/%Y %I:%M:%S %p', level=logging.DEBUG)
        self.logger = logging.getLogger(__name__)
        self.logger.setLevel(logging.WARN)
        self.sas = session
>>>>>>> e8b9553e
        logging.debug("Initialization of SAS Macro: " + self.sas.saslog())

    def hpsplit(self, **kwargs: dict) -> object:
        """
        Python method to call the HPSPLIT procedure

        required_set = {}
        legal_set= {'cls', 'code', 'grow', 'id', 'model', 'out'
                    'partition', 'performance', 'prune', 'rules'}
        For more information on the statements see the Documentation link.
        cls is an alias for the class statement
        Documentation link:
        http://support.sas.com/documentation/cdl/en/stathpug/68163/HTML/default/viewer.htm#stathpug_hpsplit_syntax.htm
        :param kwargs: dict
        :return: SAS result object
        """
        required_set = {}
<<<<<<< HEAD
        legal_set= {'cls', 'code', 'grow', 'id', 'model', 'out',
                    'partition', 'performance', 'prune', 'rules', 'target','input', 'procopts'}
=======
        legal_set = {'cls', 'code', 'grow', 'id', 'model', 'out',
                     'partition', 'performance', 'prune', 'rules', 'target', 'input', 'procopts'}
>>>>>>> e8b9553e
        logging.debug("kwargs type: " + str(type(kwargs)))
        return SASProcCommons._run_proc(self, "HPSPLIT", required_set, legal_set, **kwargs)

    def reg(self, **kwargs: dict) -> object:
        """
        Python method to call the REG procedure
        For more information on the statements see the Documentation link.
        required_set={'model'}
        legal_set= {'add', 'by', 'code', 'id', 'var',
                    'lsmeans', 'model', 'random', 'repeated',
                    'slice', 'test', 'weight', 'out'}
        Documentation link:
        http://support.sas.com/documentation/cdl/en/statug/68162/HTML/default/viewer.htm#statug_reg_syntax.htm

        :param kwargs: dict
        :return: SAS result object
        """
<<<<<<< HEAD
        required_set={'model'}
        legal_set= {'add', 'by', 'code', 'id', 'var',
                    'lsmeans', 'model', 'random', 'repeated',
                    'slice', 'test', 'weight', 'out', 'procopts'}
=======
        required_set = {'model'}
        legal_set = {'add', 'by', 'code', 'id', 'var',
                     'lsmeans', 'model', 'random', 'repeated',
                     'slice', 'test', 'weight', 'out', 'procopts'}
>>>>>>> e8b9553e

        logging.debug("kwargs type: " + str(type(kwargs)))
        return SASProcCommons._run_proc(self, "REG", required_set, legal_set, **kwargs)

    def mixed(self, **kwargs: dict) -> object:
        """
        Python method to call the MIXED procedure
        For more information on the statements see the Documentation link.
        required_set={'model'}
        legal_set= {'by', 'cls', 'code', 'contrast', 'estimate', 'id',
                    'lsmeans', 'model', 'out', 'random', 'repeated',
                    'slice', 'weight'}
        cls is an alias for the class statement
        Documentation link:
        http://support.sas.com/documentation/cdl/en/statug/68162/HTML/default/viewer.htm#statug_mixed_toc.htm

        :param kwargs: dict
        :return: SAS result object
        """
<<<<<<< HEAD
        required_set={'model'}
        legal_set= {'by', 'cls', 'code', 'contrast', 'estimate', 'id',
                    'lsmeans', 'model', 'out', 'random', 'repeated',
                    'slice', 'weight', 'procopts'}
=======
        required_set = {'model'}
        legal_set = {'by', 'cls', 'code', 'contrast', 'estimate', 'id',
                     'lsmeans', 'model', 'out', 'random', 'repeated',
                     'slice', 'weight', 'procopts'}
>>>>>>> e8b9553e

        logging.debug("kwargs type: " + str(type(kwargs)))
        return SASProcCommons._run_proc(self, "MIXED", required_set, legal_set, **kwargs)

    def glm(self, **kwargs: dict) -> object:
        """
        Python method to call the GLM procedure
        For more information on the statements see the Documentation link.
        required_set={'model'}
        legal_set= {'absorb', 'by', 'cls', 'contrast', 'estimate', 'freq', 'id',
                    'lsmeans', 'manova', 'means', 'model', 'out', 'random', 'repeated',
                    'test', 'weight'}

        cls is an alias for the class statement
        Documentation link:
        http://support.sas.com/documentation/cdl/en/statug/68162/HTML/default/viewer.htm#statug_glm_toc.htm

        :param kwargs: dict
        :return: SAS result object
        """
<<<<<<< HEAD
        required_set={'model'}
        legal_set= {'absorb', 'by', 'cls', 'contrast', 'estimate', 'freq', 'id',
                    'lsmeans', 'manova', 'means', 'model', 'out', 'random', 'repeated',
                    'test', 'weight', 'procopts'}
=======
        required_set = {'model'}
        legal_set = {'absorb', 'by', 'cls', 'contrast', 'estimate', 'freq', 'id',
                     'lsmeans', 'manova', 'means', 'model', 'out', 'random', 'repeated',
                     'test', 'weight', 'procopts'}
>>>>>>> e8b9553e

        logging.debug("kwargs type: " + str(type(kwargs)))
        return SASProcCommons._run_proc("GLM", required_set, legal_set, **kwargs)

    def logistic(self, **kwargs: dict) -> object:
        """
        Python method to call the LOGISTIC procedure
        For more information on the statements see the Documentation link.

        required_set={'model'}
        legal_set= {'by', 'cls', 'contrast', 'effect', 'effectplot', 'estimate',
                    'exact', 'freq', 'lsmeans', 'oddsratio', 'out', 'roc', 'score', 'slice',
                    'store', 'strata', 'units', 'weight'}

        cls is an alias for the class statement
        Documentation link:
        http://support.sas.com/documentation/cdl/en/statug/68162/HTML/default/viewer.htm#statug_logistic_toc.htm

        The PROC LOGISTIC and MODEL statements are required.
        The CLASS and EFFECT statements (if specified) must
        precede the MODEL statement, and the CONTRAST, EXACT,
        and ROC statements (if specified) must follow the MODEL
        statement.

        :param kwargs: dict
        :return: SAS result object
        """
<<<<<<< HEAD
        required_set={'model'}
        legal_set= {'by', 'cls', 'contrast', 'effect', 'effectplot', 'estimate',
                    'exact', 'freq', 'lsmeans', 'oddsratio', 'out', 'roc', 'score', 'slice',
                    'store', 'strata', 'units', 'weight', 'procopts'}

        logging.debug("kwargs type: " + str(type(kwargs)))
        return SASProcCommons._run_proc("LOGISTIC", required_set, legal_set, **kwargs)
=======
        required_set = {'model'}
        legal_set = {'by', 'cls', 'contrast', 'effect', 'effectplot', 'estimate',
                     'exact', 'freq', 'lsmeans', 'oddsratio', 'out', 'roc', 'score', 'slice',
                     'store', 'strata', 'units', 'weight', 'procopts'}

        logging.debug("kwargs type: " + str(type(kwargs)))
        return SASProcCommons._run_proc("LOGISTIC", required_set, legal_set, **kwargs)
>>>>>>> e8b9553e
<|MERGE_RESOLUTION|>--- conflicted
+++ resolved
@@ -15,15 +15,6 @@
 #
 import logging
 from saspy.sasproccommons import SASProcCommons
-<<<<<<< HEAD
-
-logging.basicConfig(format='%(asctime)s %(message)s', datefmt='%m/%d/%Y %I:%M:%S %p', level=logging.DEBUG)
-
-# create logging
-# logging = logging.getLogger('')
-# logging.setLevel(logging.WARN)
-=======
->>>>>>> e8b9553e
 
 
 class SASstat:
@@ -31,16 +22,12 @@
         """
         Submit an initial set of macros to prepare the SAS system
         """
-<<<<<<< HEAD
-        self.sas=session
-=======
         self.sasproduct = "stat"
         # create logging
         # logging.basicConfig(format='%(asctime)s %(message)s', datefmt='%m/%d/%Y %I:%M:%S %p', level=logging.DEBUG)
         self.logger = logging.getLogger(__name__)
         self.logger.setLevel(logging.WARN)
         self.sas = session
->>>>>>> e8b9553e
         logging.debug("Initialization of SAS Macro: " + self.sas.saslog())
 
     def hpsplit(self, **kwargs: dict) -> object:
@@ -58,13 +45,8 @@
         :return: SAS result object
         """
         required_set = {}
-<<<<<<< HEAD
-        legal_set= {'cls', 'code', 'grow', 'id', 'model', 'out',
-                    'partition', 'performance', 'prune', 'rules', 'target','input', 'procopts'}
-=======
         legal_set = {'cls', 'code', 'grow', 'id', 'model', 'out',
                      'partition', 'performance', 'prune', 'rules', 'target', 'input', 'procopts'}
->>>>>>> e8b9553e
         logging.debug("kwargs type: " + str(type(kwargs)))
         return SASProcCommons._run_proc(self, "HPSPLIT", required_set, legal_set, **kwargs)
 
@@ -82,17 +64,10 @@
         :param kwargs: dict
         :return: SAS result object
         """
-<<<<<<< HEAD
-        required_set={'model'}
-        legal_set= {'add', 'by', 'code', 'id', 'var',
-                    'lsmeans', 'model', 'random', 'repeated',
-                    'slice', 'test', 'weight', 'out', 'procopts'}
-=======
         required_set = {'model'}
         legal_set = {'add', 'by', 'code', 'id', 'var',
                      'lsmeans', 'model', 'random', 'repeated',
                      'slice', 'test', 'weight', 'out', 'procopts'}
->>>>>>> e8b9553e
 
         logging.debug("kwargs type: " + str(type(kwargs)))
         return SASProcCommons._run_proc(self, "REG", required_set, legal_set, **kwargs)
@@ -112,17 +87,10 @@
         :param kwargs: dict
         :return: SAS result object
         """
-<<<<<<< HEAD
-        required_set={'model'}
-        legal_set= {'by', 'cls', 'code', 'contrast', 'estimate', 'id',
-                    'lsmeans', 'model', 'out', 'random', 'repeated',
-                    'slice', 'weight', 'procopts'}
-=======
         required_set = {'model'}
         legal_set = {'by', 'cls', 'code', 'contrast', 'estimate', 'id',
                      'lsmeans', 'model', 'out', 'random', 'repeated',
                      'slice', 'weight', 'procopts'}
->>>>>>> e8b9553e
 
         logging.debug("kwargs type: " + str(type(kwargs)))
         return SASProcCommons._run_proc(self, "MIXED", required_set, legal_set, **kwargs)
@@ -143,17 +111,10 @@
         :param kwargs: dict
         :return: SAS result object
         """
-<<<<<<< HEAD
-        required_set={'model'}
-        legal_set= {'absorb', 'by', 'cls', 'contrast', 'estimate', 'freq', 'id',
-                    'lsmeans', 'manova', 'means', 'model', 'out', 'random', 'repeated',
-                    'test', 'weight', 'procopts'}
-=======
         required_set = {'model'}
         legal_set = {'absorb', 'by', 'cls', 'contrast', 'estimate', 'freq', 'id',
                      'lsmeans', 'manova', 'means', 'model', 'out', 'random', 'repeated',
                      'test', 'weight', 'procopts'}
->>>>>>> e8b9553e
 
         logging.debug("kwargs type: " + str(type(kwargs)))
         return SASProcCommons._run_proc("GLM", required_set, legal_set, **kwargs)
@@ -181,20 +142,10 @@
         :param kwargs: dict
         :return: SAS result object
         """
-<<<<<<< HEAD
-        required_set={'model'}
-        legal_set= {'by', 'cls', 'contrast', 'effect', 'effectplot', 'estimate',
-                    'exact', 'freq', 'lsmeans', 'oddsratio', 'out', 'roc', 'score', 'slice',
-                    'store', 'strata', 'units', 'weight', 'procopts'}
-
-        logging.debug("kwargs type: " + str(type(kwargs)))
-        return SASProcCommons._run_proc("LOGISTIC", required_set, legal_set, **kwargs)
-=======
         required_set = {'model'}
         legal_set = {'by', 'cls', 'contrast', 'effect', 'effectplot', 'estimate',
                      'exact', 'freq', 'lsmeans', 'oddsratio', 'out', 'roc', 'score', 'slice',
                      'store', 'strata', 'units', 'weight', 'procopts'}
 
         logging.debug("kwargs type: " + str(type(kwargs)))
-        return SASProcCommons._run_proc("LOGISTIC", required_set, legal_set, **kwargs)
->>>>>>> e8b9553e
+        return SASProcCommons._run_proc("LOGISTIC", required_set, legal_set, **kwargs)