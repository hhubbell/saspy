--- conflicted
+++ resolved
@@ -950,149 +950,9 @@
             if not isinstance(out, str):
                 return out
             else:
-<<<<<<< HEAD
                 return self.sas.sasdata(out_table, out_libref, self.results)
         else:
             return self
-=======
-               if not le:
-                  ll = self.sas._io.submit(code, "text")
-               else:
-                  ll = le
-               if not self.sas.batch:
-                  print(ll['LST'])
-               else:
-                  return ll
-
-    def partition(self, var='', fraction=.7, seed=9878, kfold=1, out=None, singleOut=True):
-        """
-        Partion a sas data object using SRS sampling or if a variable is specified then stratifiying with respect to that variable
-        """
-        #bp()
-        # loop through for k folds cross-validation
-        i = 1
-        # initialize code string so that loops work
-        code = ''
-        # Make sure kfold was an integer
-        try:
-            k = int(kfold)
-        except ValueError:
-            print("Kfold must be an integer")
-        if out is None:
-            out_table = self.table
-            out_libref = self.libref
-        elif not isinstance(out, str):
-            out_table = out.table
-            out_libref = out.libref
-        else:
-            try:
-                out_table = out.split('.')[1]
-                out_libref = out.split('.')[0]
-            except IndexError:
-                out_table = out
-                out_libref = 'work'
-        while i <=k:
-            # get the list of variables
-            if k==1:
-                code += "proc hpsample data=%s.%s%s out=%s.%s%s samppct=%s seed=%s Partition;\n" % (self.libref, self.table, self._dsopts(),out_libref, out_table, self._dsopts(), fraction*100, seed)
-            else:
-                seed += 1
-                code += "proc hpsample data=%s.%s%s out=%s.%s%s samppct=%s seed=%s partition PARTINDNAME=_cvfold%s;\n" % (self.libref, self.table, self._dsopts(), out_libref, out_table, self._dsopts(), fraction*100, seed, i)
-            
-            # Get variable info for stratified sampling
-            if len(var)>0:
-                if i==1:
-                    num_string="""
-                    proc contents data={0}.{1};
-                        ods output variables=_charlist;
-                    run;
-                    data _charlist;
-                        set _charlist;
-                        where Type='Num';
-                        keep Variable;
-                    run;
-                    """
-                    # ignore teach_me_SAS mode to run contents
-                    nosub = self.sas.nosub
-                    self.sas.nosub = False
-                    self.sas.submit(num_string.format(self.libref, self.table+self._dsopts()))
-                    numlist1=list(self.sas.sasdata2dataframe('_charlist', libref='WORK').values.flatten())
-                    self.sas.submit("proc delete data=work._charlist; run;")
-                    self.sas.nosub = nosub
-
-                    # check if var is in numlist1
-                    if isinstance(var,str):
-                        tlist=var.split()
-                    elif isinstance(var,list):
-                        tlist=var
-                    else:
-                        raise SyntaxError ("var must be a string or list you submitted: %s" % str(type(var)))
-                if set(numlist1).isdisjoint(tlist):
-                    if isinstance(var,str):
-                        code += "class _character_;\ntarget %s;\nvar _numeric_;\n" % var
-                    else:
-                        code += "class _character_;\ntarget %s;\nvar _numeric_;\n" % " ".join(var)
-                else:
-                    varlist = [ x for x in numlist1 if x not in tlist]
-                    varlist.extend(["_cvfold%s" % j for j in range(1,i) if k>1 and i>1])
-                    code += "class %s _character_;\ntarget %s;\nvar %s;\n" % (var, var, " ".join(varlist))
-
-            else:
-                code += "class _character_;\nvar _numeric_;\n"
-            code+="run;\n"
-            i += 1
-        # split_code is used if singleOut is False it generates the needed SAS code to break up the kfold parition set.
-        split_code=''
-        if not singleOut:
-            split_code +='DATA '
-            for j in range(1, k+1):
-                split_code += "\t%s.%s%s_train(drop=_Partind_ _cvfold:)\n" % (out_libref, out_table, j)
-                split_code += "\t%s.%s%s_score(drop=_Partind_ _cvfold:)\n" % (out_libref, out_table, j)
-            split_code +=';\n \tset %s.%s;\n' % (out_libref, out_table)
-            for z in range(1, k+1):
-                split_code += "\tif _cvfold%s = 1 then output %s.%s%s_train;\n" % (z, out_libref, out_table, z)
-                split_code += "\telse output %s.%s%s_score;\n" % (out_libref, out_table, z)
-            split_code +='run;' 
-        runcode = True
-        if self.sas.nosub:
-            print(code + '\n\n' + split_code)
-            runcode = False
-        ll = self._is_valid()
-        if ll:
-            runcode = False
-        if runcode:
-            ll = self.sas.submit(code + split_code, "text")
-            elog=[]
-            for line in ll['LOG'].splitlines():
-                if line.startswith('ERROR'):
-                    elog.append(line)
-            if len(elog):
-                raise RuntimeError("\n".join(elog))
-            if not singleOut:
-                outTableList = []
-                for j in range(1, k+1):
-                    outTableList.append((self.sas.sasdata(out_table + str(z) + "_train", out_libref, dsopts=self._dsopts()),
-                                         self.sas.sasdata(out_table + str(z) + "_score", out_libref, dsopts=self._dsopts())))
-                return outTableList
-            if out:
-                if not isinstance(out, str):
-                    return out
-                else:
-                    return self.sas.sasdata(out_table, out_libref, self.results)
-            else:
-                return self
-
-    def contents(self):
-        '''
-        display metadata about the table. size, number of rows, columns and their data type ...
-
-        '''
-        code = "proc contents data="+self.libref+'.'+self.table+self._dsopts()+";run;"
-
-        if self.sas.nosub:
-           print(code)
-           return
->>>>>>> 9d3e5251
 
 
 def contents(self):
@@ -1204,42 +1064,40 @@
                 return ll
 
 
-def sort(self, by: str, out
-
-: 'str or sas data object' = '', ** kwargs) -> '<SASdata object>':
-"""
-This method will sort the SAS Data Set
-by  - REQUIRED variable to sort by (BY <DESCENDING> variable-1 <<DESCENDING> variable-2 ...>;)
-out - OPTIONAL takes either a string 'libref.table' or 'table' which will go to WORK or USER if assigned or a sas data object'' will sort in place if allowed
-returns this SASdata object if out= not specified, or a new SASdata object for out= when specified
-
-Examples:
-1. wkcars.sort('type')
-2. wkcars2 = sas.sasdata('cars2')
-   wkcars.sort('cylinders', wkcars2)
-3. cars2=cars.sort('DESCENDING origin', out='foobar')
-4. cars.sort('type').head()
-5. stat_results = stat.reg(model='horsepower = Cylinders EngineSize', by='type', data=wkcars.sort('type'))
-6. stat_results2 = stat.reg(model='horsepower = Cylinders EngineSize', by='type', data=wkcars.sort('type','work.cars'))
-
-"""
-outstr = ''
-options = ''
-if out:
-    if isinstance(out, str):
-        fn = out.partition('.')
-        if fn[1] == '.':
-            libref = fn[0]
-            table = fn[2]
-            outstr = "out=%s.%s" % (libref, table)
-        else:
-            libref = ''
-            table = fn[0]
-            outstr = "out=" + table
-    else:
-        libref = out.libref
-        table = out.table
-        outstr = "out=%s.%s" % (out.libref, out.table)
+    def sort(self, by: str, out: 'str or sas data object' = '', ** kwargs) -> '<SASdata object>':
+      """
+      This method will sort the SAS Data Set
+      by  - REQUIRED variable to sort by (BY <DESCENDING> variable-1 <<DESCENDING> variable-2 ...>;)
+      out - OPTIONAL takes either a string 'libref.table' or 'table' which will go to WORK or USER if assigned or a sas data object'' will sort in place if allowed
+      returns this SASdata object if out= not specified, or a new SASdata object for out= when specified
+
+      Examples:
+      1. wkcars.sort('type')
+      2. wkcars2 = sas.sasdata('cars2')
+         wkcars.sort('cylinders', wkcars2)
+      3. cars2=cars.sort('DESCENDING origin', out='foobar')
+      4. cars.sort('type').head()
+      5. stat_results = stat.reg(model='horsepower = Cylinders EngineSize', by='type', data=wkcars.sort('type'))
+      6. stat_results2 = stat.reg(model='horsepower = Cylinders EngineSize', by='type', data=wkcars.sort('type','work.cars'))
+
+      """
+      outstr = ''
+      options = ''
+      if out:
+          if isinstance(out, str):
+              fn = out.partition('.')
+              if fn[1] == '.':
+                  libref = fn[0]
+                  table = fn[2]
+                  outstr = "out=%s.%s" % (libref, table)
+              else:
+                  libref = ''
+                  table = fn[0]
+                  outstr = "out=" + table
+          else:
+              libref = out.libref
+              table = out.table
+              outstr = "out=%s.%s" % (out.libref, out.table)
 
     def assessModel(self, target: str, prediction: str, nominal: bool =True, event: str ='', **kwargs):
         """
@@ -1347,244 +1205,205 @@
         else:
            return self.sas.write_csv(file, self.table, self.libref, self.dsopts)
 
-
-def to_csv(self, file: str
-
-) -> 'The LOG showing the results of the step':
-'''
-This method will export a SAS Data Set to a file in CSV format.
-file    - the OS filesystem path of the file to be created (exported from this SAS Data Set)
-'''
-ll = self._is_valid()
-if ll:
-    if not self.sas.batch:
+    def to_frame(self, **kwargs) -> '<Pandas Data Frame object>':
+      '''
+      Export this SAS Data Set to a Pandas Data Frame
+      '''
+      return self.to_df(**kwargs)
+
+    def to_df(self, **kwargs) -> '<Pandas Data Frame object>':
+      '''
+      Export this SAS Data Set to a Pandas Data Frame
+      '''
+      ll = self._is_valid()
+      if ll:
         print(ll['LOG'])
-    else:
-        return ll
-else:
-    return self.sas.write_csv(file, self.table, self.libref, self.dsopts)
-
-
-def to_frame(self, **kwargs) ->
-
-
-'<Pandas Data Frame object>':
-'''
-Export this SAS Data Set to a Pandas Data Frame
-'''
-return self.to_df(**kwargs)
-
-
-def to_df(self, **kwargs) ->
-
-
-'<Pandas Data Frame object>':
-'''
-Export this SAS Data Set to a Pandas Data Frame
-'''
-ll = self._is_valid()
-if ll:
-    print(ll['LOG'])
-    return None
-else:
-    return self.sas.sasdata2dataframe(self.table, self.libref, self.dsopts, **kwargs)
-
-
-def heatmap(self, x: str, y
-
-: str, options: str = '', title: str = '', label: str = '') -> 'a heatmap plot of the (numeric) variables you chose':
-"""
-Documentation link: http://support.sas.com/documentation/cdl/en/grstatproc/67909/HTML/default/viewer.htm#n0w12m4cn1j5c6n12ak64u1rys4w.htm
-:param x: x variable
-:param y: y variable
-:param options: display options (string)
-:param title: graph title
-:param label:
-:return:
-"""
-code = "proc sgplot data=%s.%s%s;" % (self.libref, self.table, self._dsopts())
-if len(options):
-    code += "\n\theatmap x=%s y=%s / %s;" % (x, y, options)
-else:
-    code += "\n\theatmap x=%s y=%s;" % (x, y)
-
-if len(label) > 0:
-    code += " LegendLABEL='" + label + "'"
-code += ";\n"
-if len(title) > 0:
-    code += "\ttitle '%s';\n" % title
-code += "run;\ntitle;"
-
-if self.sas.nosub:
-    print(code)
-    return
-
-ll = self._is_valid()
-if not ll:
-    html = self.HTML
-    self.HTML = 1
-    ll = self.sas._io.submit(code)
-    self.HTML = html
-if not self.sas.batch:
-    DISPLAY(HTML(ll['LST']))
-else:
-    return ll
-
-
-def hist(self, var: str, title
-
-: str = '', label: str = '') -> 'a histogram plot of the (numeric) variable you chose':
-'''
-This method requires a numeric column (use the contents method to see column types) and generates a histogram.
-var   - the NUMERIC variable (column) you want to plot
-title - an optional Title for the chart
-label - LegendLABEL= value for sgplot
-'''
-code = "proc sgplot data=" + self.libref + '.' + self.table + self._dsopts()
-code += ";\n\thistogram " + var + " / scale=count"
-if len(label) > 0:
-    code += " LegendLABEL='" + label + "'"
-code += ";\n"
-if len(title) > 0:
-    code += '\ttitle "' + title + '";\n'
-code += "\tdensity " + var + ';\nrun;\n' + 'title \"\";'
-
-if self.sas.nosub:
-    print(code)
-    return
-
-ll = self._is_valid()
-if not ll:
-    html = self.HTML
-    self.HTML = 1
-    ll = self.sas._io.submit(code)
-    self.HTML = html
-if not self.sas.batch:
-    DISPLAY(HTML(ll['LST']))
-else:
-    return ll
-
-
-def top(self, var: str, n
-
-: int = 10, order: str = 'freq', title: str = '') -> 'a frequency analysis of a variable':
-"""
-This method finds the most common levels of a variable
-var   - the CHAR variable (column) you want to count
-n     - the top N to be displayed (defaults to 10)
-order - default to most common use order='data' to get then in alphbetic order
-title - an optional Title for the chart
-label - LegendLABEL= value for sgplot
-"""
-code = "proc freq data=%s.%s%s order=%s noprint;" % (self.libref, self.table, self._dsopts(), order)
-code += "\n\ttables %s / out=tmpFreqOut;" % var
-code += "\nrun;"
-if len(title) > 0:
-    code += '\ttitle "' + title + '";\n'
-code += "proc print data=tmpFreqOut(obs=%s); \nrun;" % n
-code += 'title \"\";'
-
-if self.sas.nosub:
-    print(code)
-    return
-
-ll = self._is_valid()
-if self.results.upper() == 'PANDAS':
-    code = "proc freq data=%s.%s order=%s noprint;" % (self.libref, self.table, order)
-    code += "\n\ttables %s / out=tmpFreqOut;" % var
-    code += "\nrun;"
-    code += "\ndata tmpFreqOut; set tmpFreqOut(obs=%s); run;" % n
-    return self._returnPD(code, 'tmpFreqOut')
-else:
-    if self.HTML:
-        if not ll:
-            ll = self.sas._io.submit(code)
-        if not self.sas.batch:
-            DISPLAY(HTML(ll['LST']))
-        else:
-            return ll
-    else:
-        if not ll:
-            ll = self.sas._io.submit(code, "text")
-        if not self.sas.batch:
-            print(ll['LST'])
-        else:
-            return ll
-
-
-def bar(self, var: str, title
-
-: str = '', label: str = '') -> 'a barchart plot of the (numeric) variable you chose':
-'''
-This method requires a numeric column (use the contents method to see column types) and generates a histogram.
-var   - the CHAR variable (column) you want to plot
-title - an optional Title for the chart
-label - LegendLABEL= value for sgplot
-'''
-code = "proc sgplot data=" + self.libref + '.' + self.table + self._dsopts()
-code += ";\n\tvbar " + var + " ; "
-if len(label) > 0:
-    code += " LegendLABEL='" + label + "'"
-code += ";\n"
-if len(title) > 0:
-    code += '\ttitle "' + title + '";\n'
-code += 'title \"\";'
-code += 'run;'
-
-if self.sas.nosub:
-    print(code)
-    return
-
-ll = self._is_valid()
-if not ll:
-    html = self.HTML
-    self.HTML = 1
-    ll = self.sas._io.submit(code)
-    self.HTML = html
-if not self.sas.batch:
-    DISPLAY(HTML(ll['LST']))
-else:
-    return ll
-
-
-def series(self, x: str, y
-
-: list, title: str = '') -> 'a line plot of the x,y coordinates':
-'''
-This method plots a series of x,y coordinates. You can provide a list of y columns for multiple line plots.
-x     - the x axis variable; generally a time or continuous variable.
-y     - the y axis variable(s), you can specify a single column or a list of columns
-title - an optional Title for the chart
-'''
-code = "proc sgplot data=" + self.libref + '.' + self.table + self._dsopts() + ";\n"
-if len(title) > 0:
-    code += '\ttitle "' + title + '";\n'
-
-if type(y) == list:
-    num = len(y)
-else:
-    num = 1
-    y = [y]
-
-for i in range(num):
-    code += "\tseries x=" + x + " y=" + y[i] + ";\n"
-
-code += 'run;\n' + 'title \"\";'
-
-if self.sas.nosub:
-    print(code)
-    return
-
-ll = self._is_valid()
-if not ll:
-    html = self.HTML
-    self.HTML = 1
-    ll = self.sas._io.submit(code)
-    self.HTML = html
-if not self.sas.batch:
-    DISPLAY(HTML(ll['LST']))
-else:
-    return ll
+        return None
+      else:
+          return self.sas.sasdata2dataframe(self.table, self.libref, self.dsopts, **kwargs)
+
+    def heatmap(self, x: str, y: str, options: str = '', title: str = '', label: str = '') -> 'a heatmap plot of the (numeric) variables you chose':
+      """
+      Documentation link: http://support.sas.com/documentation/cdl/en/grstatproc/67909/HTML/default/viewer.htm#n0w12m4cn1j5c6n12ak64u1rys4w.htm
+      :param x: x variable
+      :param y: y variable
+      :param options: display options (string)
+      :param title: graph title
+      :param label:
+      :return:
+      """
+      code = "proc sgplot data=%s.%s%s;" % (self.libref, self.table, self._dsopts())
+      if len(options):
+          code += "\n\theatmap x=%s y=%s / %s;" % (x, y, options)
+      else:
+          code += "\n\theatmap x=%s y=%s;" % (x, y)
+
+      if len(label) > 0:
+          code += " LegendLABEL='" + label + "'"
+      code += ";\n"
+      if len(title) > 0:
+          code += "\ttitle '%s';\n" % title
+      code += "run;\ntitle;"
+
+      if self.sas.nosub:
+          print(code)
+          return
+
+      ll = self._is_valid()
+      if not ll:
+          html = self.HTML
+          self.HTML = 1
+          ll = self.sas._io.submit(code)
+          self.HTML = html
+      if not self.sas.batch:
+          DISPLAY(HTML(ll['LST']))
+      else:
+          return ll
+
+    def hist(self, var: str, title: str = '', label: str = '') -> 'a histogram plot of the (numeric) variable you chose':
+      '''
+      This method requires a numeric column (use the contents method to see column types) and generates a histogram.
+      var   - the NUMERIC variable (column) you want to plot
+      title - an optional Title for the chart
+      label - LegendLABEL= value for sgplot
+      '''
+      code = "proc sgplot data=" + self.libref + '.' + self.table + self._dsopts()
+      code += ";\n\thistogram " + var + " / scale=count"
+      if len(label) > 0:
+          code += " LegendLABEL='" + label + "'"
+      code += ";\n"
+      if len(title) > 0:
+          code += '\ttitle "' + title + '";\n'
+      code += "\tdensity " + var + ';\nrun;\n' + 'title \"\";'
+
+      if self.sas.nosub:
+          print(code)
+          return
+
+      ll = self._is_valid()
+      if not ll:
+          html = self.HTML
+          self.HTML = 1
+          ll = self.sas._io.submit(code)
+          self.HTML = html
+      if not self.sas.batch:
+          DISPLAY(HTML(ll['LST']))
+      else:
+          return ll
+
+    def top(self, var: str, n: int = 10, order: str = 'freq', title: str = '') -> 'a frequency analysis of a variable':
+      """
+      This method finds the most common levels of a variable
+      var   - the CHAR variable (column) you want to count
+      n     - the top N to be displayed (defaults to 10)
+      order - default to most common use order='data' to get then in alphbetic order
+      title - an optional Title for the chart
+      label - LegendLABEL= value for sgplot
+      """
+      code = "proc freq data=%s.%s%s order=%s noprint;" % (self.libref, self.table, self._dsopts(), order)
+      code += "\n\ttables %s / out=tmpFreqOut;" % var
+      code += "\nrun;"
+      if len(title) > 0:
+          code += '\ttitle "' + title + '";\n'
+      code += "proc print data=tmpFreqOut(obs=%s); \nrun;" % n
+      code += 'title \"\";'
+
+      if self.sas.nosub:
+          print(code)
+          return
+
+      ll = self._is_valid()
+      if self.results.upper() == 'PANDAS':
+          code = "proc freq data=%s.%s order=%s noprint;" % (self.libref, self.table, order)
+          code += "\n\ttables %s / out=tmpFreqOut;" % var
+          code += "\nrun;"
+          code += "\ndata tmpFreqOut; set tmpFreqOut(obs=%s); run;" % n
+          return self._returnPD(code, 'tmpFreqOut')
+      else:
+          if self.HTML:
+              if not ll:
+                  ll = self.sas._io.submit(code)
+              if not self.sas.batch:
+                  DISPLAY(HTML(ll['LST']))
+              else:
+                  return ll
+          else:
+              if not ll:
+                  ll = self.sas._io.submit(code, "text")
+              if not self.sas.batch:
+                  print(ll['LST'])
+              else:
+                  return ll
+
+
+    def bar(self, var: str, title: str = '', label: str = '') -> 'a barchart plot of the (numeric) variable you chose':
+      '''
+      This method requires a numeric column (use the contents method to see column types) and generates a histogram.
+      var   - the CHAR variable (column) you want to plot
+      title - an optional Title for the chart
+      label - LegendLABEL= value for sgplot
+      '''
+      code = "proc sgplot data=" + self.libref + '.' + self.table + self._dsopts()
+      code += ";\n\tvbar " + var + " ; "
+      if len(label) > 0:
+          code += " LegendLABEL='" + label + "'"
+      code += ";\n"
+      if len(title) > 0:
+          code += '\ttitle "' + title + '";\n'
+      code += 'title \"\";'
+      code += 'run;'
+
+      if self.sas.nosub:
+          print(code)
+          return
+
+      ll = self._is_valid()
+      if not ll:
+          html = self.HTML
+          self.HTML = 1
+          ll = self.sas._io.submit(code)
+          self.HTML = html
+      if not self.sas.batch:
+          DISPLAY(HTML(ll['LST']))
+      else:
+          return ll
+
+    def series(self, x: str, y: list, title: str = '') -> 'a line plot of the x,y coordinates':
+      '''
+      This method plots a series of x,y coordinates. You can provide a list of y columns for multiple line plots.
+      x     - the x axis variable; generally a time or continuous variable.
+      y     - the y axis variable(s), you can specify a single column or a list of columns
+      title - an optional Title for the chart
+      '''
+      code = "proc sgplot data=" + self.libref + '.' + self.table + self._dsopts() + ";\n"
+      if len(title) > 0:
+          code += '\ttitle "' + title + '";\n'
+
+      if type(y) == list:
+          num = len(y)
+      else:
+          num = 1
+          y = [y]
+
+      for i in range(num):
+          code += "\tseries x=" + x + " y=" + y[i] + ";\n"
+
+      code += 'run;\n' + 'title \"\";'
+
+      if self.sas.nosub:
+          print(code)
+          return
+
+      ll = self._is_valid()
+      if not ll:
+          html = self.HTML
+          self.HTML = 1
+          ll = self.sas._io.submit(code)
+          self.HTML = html
+      if not self.sas.batch:
+          DISPLAY(HTML(ll['LST']))
+      else:
+          return ll
 
 if __name__ == "__main__":
     startsas()
