#
# Copyright SAS Institute
#
#  Licensed under the Apache License, Version 2.0 (the License);
#  you may not use this file except in compliance with the License.
#  You may obtain a copy of the License at
#
#      http://www.apache.org/licenses/LICENSE-2.0
#
#  Unless required by applicable law or agreed to in writing, software
#  distributed under the License is distributed on an "AS IS" BASIS,
#  WITHOUT WARRANTIES OR CONDITIONS OF ANY KIND, either express or implied.
#  See the License for the specific language governing permissions and
#  limitations under the License.
#


# Configuration Names for SAS - python List
# This is the list of allowed configuration definitions that can be used. The definition are defined below.
# if there is nore than one name in the list, and cfgname= is not specified in SASsession(), then the user
# will be prompted to choose which configuration to use.
#
# The various options for the different access methods can be specified on the SASsession() i.e.:
# sas = SASsession(cfgname='default', options='-fullstimer', user='me')
#
# Based upon the lock_down configuration option below, you may or may not be able to override option
# that are defined already. Any necessary option (like user, pw for IOM or HTTP) that are not defined will be 
# prompted for at run time. To dissallow overrides of as OPTION, when you don't have a value, simply
# specify options=''. This way it's specified so it can't be overridden, even though you don't have any
# specifi value you want applied.
# 
#SAS_config_names = ['default', 'ssh', 'iomlinux', 'iomwin', 'winlocal', 'winiomlinux', 'winiomwin', 'http']
#
<<<<<<< HEAD
<<<<<<< HEAD
SAS_config_names = ['default']#, 'http', 'httptest', 'ssh', 'httpfred', 'grid', 'tdi', 'iomj', 'iomc','bigmem']
=======
SAS_config_names = ['default', 'http', 'httptest', 'ssh', 'httpfred', 'grid', 'tdi', 'iomj', 'iomc', 'iomjwin', 'winiomj', 'winiomjwin', 'winlocal', 'gridiom', 'gridiomw']
>>>>>>> cdb5916dffca13aff38678b62725ee8a11526396
=======

SAS_config_names=['default']
>>>>>>> 02ae9244

# Configuration options for pysas - python Dict
# valid key are:
# 
# 'lock_down' - True | False. True = Prevent runtime overrides of SAS_Config values below
#

SAS_config_options = {'lock_down': True}


# Configuration Definitions
#
# For STDIO and STDIO over SSH access methods
# These need path to SASHome and optional startup options - python Dict
# The default path to the sas start up script is: /opt/sasinside/SASHome/SASFoundation/9.4/sas
# A usual install path is: /opt/sasinside/SASHome
#
# Since python uses utf-8, running SAS with encoding=utf-8 is the expected use case. By default
# linux SAS runs in Latin1, which works fine as long as you stick with the lower half of the code page.
# SAS is installed with a link ('sas') to the bin/sas_en startup script, and the link can be swapped
# to point to the utf8 start up script (bin/sas_u8), or another link made (sasutf8) to point to that.  
#
# valid keys are:
# 'saspath' - [REQUIRED] path to SAS startup script i.e.: /opt/sasinside/SASHome/SASFoundation/9.4/sas
# 'options' - SAS options to include in the start up command line - Python List
#
# For passwordless ssh connection, the following are also reuqired:
# 'ssh'     - [REQUIRED] the ssh command to run
# 'host'    - [REQUIRED] the host to connect to
#
<<<<<<< HEAD
default  = {'saspath': '/install/SASServer/SASHome/SASFoundation/9.4/bin/sas_u8'
            }

ssh      = {'saspath': '/opt/sasinside/SASHome/SASFoundation/9.4/bin/sas_u8',
            'ssh'    : '/usr/bin/ssh',
            'host'   : 'tom64-2', 
            'options' : ["-fullstimer"]
            }

grid     = {'saspath' : '/sas3rd/wky/mva-v940/lax_sgm/SASHome/SASFoundation/9.4/bin/sas_u8',
            'ssh'     : '/usr/bin/ssh',
            'metapw'  : '1connect',
            'host'    : 'sascnn@sgm001.unx.sas.com',
            'options' : ["/sas3rd/wky/mva-v940/lax_sgm/SASAppServerConfig/Lev1/Applications/SASGridManagerClientUtility/9.4/sasgsub", "-gridrunsaslm"]
            }


# build out a local classpath variable to use below
cp  =  "/opt/tom/gitlab/metis/java/lib/sas.svc.connection.jar"
cp += ":/opt/tom/gitlab/metis/java/lib/sas.codepolicy.jar"
cp += ":/opt/tom/gitlab/metis/java/lib/log4j.jar"
cp += ":/opt/tom/gitlab/metis/java/lib/sas.security.sspi.jar"
cp += ":/opt/tom/gitlab/metis/java/lib/sas.core.jar"
cp += ":/opt/tom/gitlab/metis/java/tools/ConnectionHelper.java"
cp += ":/opt/tom/gitlab/metis/java/pyiom"
cp += ":/opt/tom/gitlab/metis/java/tools"
cp += ":/opt/tom/gitlab/metis/java"

iomj     = {'saspath'   : '/sas3rd/wky/mva-v940/lax_sgm/SASHome/SASFoundation/9.4/bin/sas_u8',
            'java'      : '/usr/bin/java',
            'omruser'   : 'sas',
            'omrpw'     : 'sas',
            'iomhost'   : 'tom64-3.na.sas.com',
            'iomport'   : 8591,
            'classpath' : cp
            }           
=======

default  = {'saspath': '/opt/sasinside/SASHome/SASFoundation/9.4/bin/sas_u8'
            }

ssh      = {'saspath' : '/opt/sasinside/SASHome/SASFoundation/9.4/bin/sas_u8',
            'ssh'     : '/usr/bin/ssh',
            'host'    : 'remote.linux.host', 
            'options' : ["-fullstimer"]
            }

# sasother = {'saspath' : '/some/other/directory/SASHome/SASFoundation/9.4/bin_sas_u8',
#             'options' : ["-autoexec", "/my/home_dir/my_autoexec.sas", "-set",
#                          "Env_var", "Value", "-fullstimer"]
#             }
>>>>>>> 02ae9244



# For IOM (Grid Manager or any IOM) and Local Windows via IOM access method
# These configuration definitions are for connecting over IOM. This is designed to be used to connect to a SAS Grid, via Grid Manager
# and also to connect to a local Windows SAS session. The client side (python and java) for this access method can be either Linux or Windows.
# The STDIO access method above is only for Linux. PC SAS requires this IOM interface. 
#
# The absence of the iomhost option triggers local Windows SAS mode. In this case none of 'iomhost', 'iomport', 'omruser', 'omrpw' are needed.
# a local SAS session is started up and connected to.
#
# Since python uses utf-8, running SAS with encoding=utf-8 is the expected use case. By default Windows SAS runs in WLatin1 (windows-1252),
# which does not work well as utf-8. So, transcoding has been implemented in the python layer. The 'encoding' option can be specified to match
# the SAS session encoding (see https://docs.python.org/3.5/library/codecs.html#standard-encodings for python encoding values). windows-1252 is appropriate
# for the default Windows SAS session encoding
#                                                                                                         
# Since this IOM access method used the Java IOM client, a classpath is required for the java process to find the necessary jars. Use the template below
# to build out a classpath variable and assign that to the 'classpath' option in the configuration definition. The IOM client jars are delivered as part
# of a Base SAS install, so should be available in any SAS install. The saspyiom.jar is available in the saspy repo/install. 
#
# valid keys are:
# 'java'      - [REQUIRED] the path to the java executable to use
# 'iomhost'   - [REQUIRED for remote IOM case, Don't specify to use a local Windows Session] the resolvable host name, or ip to the IOM server to connect to
# 'iomport'   - [REQUIRED for remote IOM case, Don't specify to use a local Windows Session] the port IOM is listening on
# 'omruser'   - not suggested        [REQUIRED for remote IOM case but PROMTED for at runtime] Don't specify to use a local Windows Session
# 'omrpw'     - really not suggested [REQUIRED for remote IOM case but PROMTED for at runtime] Don't specify to use a local Windows Session
# 'encoding'  - This is the python encoding value that matches the SAS session encoding of the IOM server you are connecting to
# 'classpath' - [REQUIRED] classpath to IOM client jars and saspy client jar.
#

# build out a local classpath variable to use below for Linux clients
cpL  =  "/opt/sasinside/SASHome/SASDeploymentManager/9.4/products/deploywiz__94400__prt__xx__sp0__1/deploywiz/sas.svc.connection.jar"
cpL += ":/opt/sasinside/SASHome/SASDeploymentManager/9.4/products/deploywiz__94400__prt__xx__sp0__1/deploywiz/log4j.jar"
cpL += ":/opt/sasinside/SASHome/SASDeploymentManager/9.4/products/deploywiz__94400__prt__xx__sp0__1/deploywiz/sas.security.sspi.jar"
cpL += ":/opt/sasinside/SASHome/SASDeploymentManager/9.4/products/deploywiz__94400__prt__xx__sp0__1/deploywiz/sas.core.jar"
cpL += ":/opt/github/saspy/java/saspyiom.jar"

iomlinux = {'java'      : '/usr/bin/java',
            'iomhost'   : 'linux.iom.host',
            'iomport'   : 8591,
            'encoding'  : 'latin1',
            'classpath' : cpL
            }           

iomwin   = {'java'      : '/usr/bin/java',
            'iomhost'   : 'windows.iom.host',
            'iomport'   : 8591,
            'encoding'  : 'windows-1252',
            'classpath' : cpL
            }

         
# build out a local classpath variable to use below for Windows clients
cpW  =  "C:\Program Files\SASHome\SASDeploymentManager\9.4\products\deploywiz__94472__prt__xx__sp0__1\deploywiz\sas.svc.connection.jar"
cpW += ";C:\Program Files\SASHome\SASDeploymentManager\9.4\products\deploywiz__94472__prt__xx__sp0__1\deploywiz\log4j.jar"
cpW += ";C:\Program Files\SASHome\SASDeploymentManager\9.4\products\deploywiz__94472__prt__xx__sp0__1\deploywiz\sas.security.sspi.jar"
cpW += ";C:\Program Files\SASHome\SASDeploymentManager\9.4\products\deploywiz__94472__prt__xx__sp0__1\deploywiz\sas.core.jar"
cpW += ";C:\ProgramData\Anaconda3\Lib\site-packages\saspy\java\saspyiom.jar"

winlocal = {'java'      : 'java',
            'encoding'  : 'windows-1252',
            'classpath' : cpW
            }

winiomlinux = {'java'   : 'java',
            'iomhost'   : 'linux.iom.host',
            'iomport'   : 8591,
            'encoding'  : 'latin1',
            'classpath' : cpW
            }

winiomwin  = {'java'    : 'java',
            'iomhost'   : 'windows.iom.host',
            'iomport'   : 8591,
            'encoding'  : 'windows-1252',
            'classpath' : cpW
            }


# Future - for the HTTP access method to connect to the Compute Service
#          This access method is not available yet.
#
#
# These need ip addr and port, other values will be prompted for - python Dict
# valid keys are:
# 'ip'      - [REQUIRED] host address 
# 'port'    - [REQUIRED] port; the code Defaults this to 80 (the Compute Services default port)
# 'context' - context name defined on the compute service  [PROMTED for at runtime if more than one defined]
# 'options' - SAS options to include (no '-' (dashes), just option names and values)
# 'user'    - not suggested [REQUIRED but PROMTED for at runtime]
# 'pw'      - really not suggested [REQUIRED but PROMTED for at runtime]
# 
#
             
http     = {'ip'      : 'host.running.compute.service',
            'port'    :  80,
<<<<<<< HEAD
            'context' : 'Tom2'
            }

httptest = {'ip'      : 'tomspc',
            'port'    :  80, 
            'options' : ["fullstimer", "memsize=1G"]
=======
            'context' : 'OMRcontext1'
>>>>>>> 02ae9244
            }

<|MERGE_RESOLUTION|>--- conflicted
+++ resolved
@@ -31,16 +31,8 @@
 # 
 #SAS_config_names = ['default', 'ssh', 'iomlinux', 'iomwin', 'winlocal', 'winiomlinux', 'winiomwin', 'http']
 #
-<<<<<<< HEAD
-<<<<<<< HEAD
-SAS_config_names = ['default']#, 'http', 'httptest', 'ssh', 'httpfred', 'grid', 'tdi', 'iomj', 'iomc','bigmem']
-=======
-SAS_config_names = ['default', 'http', 'httptest', 'ssh', 'httpfred', 'grid', 'tdi', 'iomj', 'iomc', 'iomjwin', 'winiomj', 'winiomjwin', 'winlocal', 'gridiom', 'gridiomw']
->>>>>>> cdb5916dffca13aff38678b62725ee8a11526396
-=======
 
 SAS_config_names=['default']
->>>>>>> 02ae9244
 
 # Configuration options for pysas - python Dict
 # valid key are:
@@ -71,7 +63,6 @@
 # 'ssh'     - [REQUIRED] the ssh command to run
 # 'host'    - [REQUIRED] the host to connect to
 #
-<<<<<<< HEAD
 default  = {'saspath': '/install/SASServer/SASHome/SASFoundation/9.4/bin/sas_u8'
             }
 
@@ -108,22 +99,6 @@
             'iomport'   : 8591,
             'classpath' : cp
             }           
-=======
-
-default  = {'saspath': '/opt/sasinside/SASHome/SASFoundation/9.4/bin/sas_u8'
-            }
-
-ssh      = {'saspath' : '/opt/sasinside/SASHome/SASFoundation/9.4/bin/sas_u8',
-            'ssh'     : '/usr/bin/ssh',
-            'host'    : 'remote.linux.host', 
-            'options' : ["-fullstimer"]
-            }
-
-# sasother = {'saspath' : '/some/other/directory/SASHome/SASFoundation/9.4/bin_sas_u8',
-#             'options' : ["-autoexec", "/my/home_dir/my_autoexec.sas", "-set",
-#                          "Env_var", "Value", "-fullstimer"]
-#             }
->>>>>>> 02ae9244
 
 
 
@@ -220,15 +195,12 @@
              
 http     = {'ip'      : 'host.running.compute.service',
             'port'    :  80,
-<<<<<<< HEAD
             'context' : 'Tom2'
             }
 
 httptest = {'ip'      : 'tomspc',
             'port'    :  80, 
             'options' : ["fullstimer", "memsize=1G"]
-=======
             'context' : 'OMRcontext1'
->>>>>>> 02ae9244
-            }
-
+            }
+
